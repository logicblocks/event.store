--- conflicted
+++ resolved
@@ -3,12 +3,11 @@
 
 from structlog.typing import FilteringBoundLogger
 
-<<<<<<< HEAD
-from logicblocks.event.processing.consumers.logger import default_logger
-from logicblocks.event.processing.consumers.state import (
+from .logger import default_logger
+from .state import (
     EventConsumerStateStore,
 )
-from logicblocks.event.processing.consumers.types import (
+from .types import (
     AutoCommitEventIteratorProcessor,
     EventConsumer,
     EventIterator,
@@ -17,10 +16,7 @@
     ManagedEventIteratorProcessor,
     SupportedProcessors,
 )
-from logicblocks.event.sources import EventSource, constraints
-=======
 from logicblocks.event.sources import EventSource
->>>>>>> 8afc70c8
 from logicblocks.event.types import (
     Event,
     EventSourceIdentifier,
@@ -33,7 +29,7 @@
 
 
 class StateStoreEventProcessorManager[E: Event](EventProcessorManager[E]):
-    def __init__(self, state_store: EventConsumerStateStore):
+    def __init__(self, state_store: EventConsumerStateStore[E]):
         self._state_store = state_store
         self._consumed_events = 0
         self._processed_events = 0
@@ -166,47 +162,33 @@
         self,
         *,
         source: EventSource[I, E],
-<<<<<<< HEAD
         processor: SupportedProcessors[E],
-        state_store: EventConsumerStateStore,
-=======
-        processor: EventProcessor[E],
         state_store: EventConsumerStateStore[E],
->>>>>>> 8afc70c8
         logger: FilteringBoundLogger = default_logger,
         save_state_after_consumption: bool = True,
     ):
         self._source = source
         self._processor = processor
         self._state_store = state_store
-<<<<<<< HEAD
+        self._save_state_after_consumption = save_state_after_consumption
         self._logger = logger.bind(
             source=self._source.identifier.serialise(
                 fallback=str_serialisation_fallback
             )
         )
-=======
-        self._logger = logger
-        self._save_state_after_consumption = save_state_after_consumption
->>>>>>> 8afc70c8
 
     async def consume_all(self) -> None:
         constraint = await self._state_store.load_to_query_constraint()
 
         await self._logger.adebug(
             log_event_name("starting-consume"),
-<<<<<<< HEAD
-            last_sequence_number=last_sequence_number,
-        )
-
-        if last_sequence_number is None:
+            constraint=constraint,
+        )
+
+        if constraint is not None:
+            source = self._source.iterate(constraints={constraint})
+        else:
             source = self._source.iterate()
-        else:
-            source = self._source.iterate(
-                constraints={
-                    constraints.sequence_number_after(last_sequence_number)
-                }
-            )
 
         processor_manager = StateStoreEventProcessorManager[E](
             state_store=self._state_store
@@ -217,46 +199,6 @@
             processor_manager,
             self._logger,
         )
-=======
-            source=self._source.identifier.serialise(
-                fallback=str_serialisation_fallback
-            ),
-            constraint=constraint,
-        )
-
-        source = self._source
-
-        if constraint is not None:
-            source = self._source.iterate(constraints={constraint})
-
-        consumed_count = 0
-        async for event in source:
-            await self._logger.adebug(
-                log_event_name("consuming-event"),
-                source=self._source.identifier.serialise(
-                    fallback=str_serialisation_fallback
-                ),
-                envelope=event.summarise(),
-            )
-            try:
-                await self._processor.process_event(event)
-                await self._state_store.record_processed(event)
-                consumed_count += 1
-            except (asyncio.CancelledError, GeneratorExit):
-                raise
-            except BaseException:
-                await self._logger.aexception(
-                    log_event_name("processor-failed"),
-                    source=self._source.identifier.serialise(
-                        fallback=str_serialisation_fallback
-                    ),
-                    envelope=event.summarise(),
-                )
-                raise
-
-        if self._save_state_after_consumption and consumed_count > 0:
-            await self._state_store.save()
->>>>>>> 8afc70c8
 
         await self._logger.adebug(
             log_event_name("completed-consume"),
