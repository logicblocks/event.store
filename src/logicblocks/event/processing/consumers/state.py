from collections import defaultdict
from collections.abc import Callable, Sequence
from dataclasses import dataclass
from typing import Any, Self

from logicblocks.event.processing.consumers.types import (
    EventConsumerStateConverter,
)
from logicblocks.event.sources.constraints import QueryConstraint
from logicblocks.event.store import EventCategory, conditions
from logicblocks.event.types import (
    Event,
    JsonObject,
    JsonValue,
    NewEvent,
    default_deserialisation_fallback,
    default_serialisation_fallback,
    is_json_object,
)
from logicblocks.event.types.json import JsonValueConvertible


def _support_bare_last_sequence_number_for_backwards_compat(
    state: JsonObject, maybe_last_sequence_number: JsonValue | None
) -> JsonObject:
    """
    Support bare last_sequence_number for backwards compatibility.
    """
    if isinstance(maybe_last_sequence_number, int):
        state = dict(state)
        state["last_sequence_number"] = maybe_last_sequence_number

    return state


@dataclass(frozen=True)
class EventConsumerState(JsonValueConvertible):
    state: JsonObject

    @classmethod
    def deserialise(
        cls,
        value: JsonValue,
        fallback: Callable[
            [Any, JsonValue], Any
        ] = default_deserialisation_fallback,
    ) -> Self:
        if not is_json_object(value):
            return fallback(cls, value)

        state = value.get("state", None)
        if not is_json_object(state):
            return fallback(cls, value)

        state = _support_bare_last_sequence_number_for_backwards_compat(
            state, value.get("last_sequence_number", None)
        )

        return cls(state)

    def serialise(
        self,
        fallback: Callable[
            [object], JsonValue
        ] = default_serialisation_fallback,
    ) -> JsonValue:
        return {
            "state": self.state,
        }


class EventCount(int):
    def increment(self) -> Self:
        return self.__class__(self + 1)


class EventConsumerStateStore[E: Event]:
    _states: dict[str, EventConsumerState | None]
    _positions: dict[str, int | None]
    _persistence_lags: dict[str, EventCount]

    def __init__(
        self,
        category: EventCategory,
<<<<<<< HEAD
        persistence_interval: EventCount | None = EventCount(100),
=======
        converter: EventConsumerStateConverter[E],
        persistence_interval: EventCount = EventCount(100),
>>>>>>> 8afc70c8
    ):
        self._category = category
        self._converter = converter
        self._persistence_interval = persistence_interval
        self._persistence_lags = defaultdict(EventCount)
        self._states = {}
        self._positions = {}

    def record_processed(
        self,
        event: E,
        *,
        extra_state: JsonObject | None = None,
        partition: str = "default",
    ) -> EventConsumerState:
        state_object = self._converter.event_to_state(event)
        combined_state = {
            **state_object,
            **(extra_state or {}),
        }

        self._states[partition] = EventConsumerState(combined_state)
        self._persistence_lags[partition] = self._persistence_lags[
            partition
        ].increment()

<<<<<<< HEAD
        return EventConsumerState(
            last_sequence_number=event.sequence_number,
            state=state,
        )
=======
        if self._persistence_lags[partition] >= self._persistence_interval:
            await self.save(partition=partition)

        return EventConsumerState(combined_state)
>>>>>>> 8afc70c8

    async def save_if_needed(self, *, partition: str = "default") -> None:
        if (
            self._persistence_interval
            and self._persistence_lags[partition] >= self._persistence_interval
        ):
            await self.save(partition=partition)

    async def save(self, partition: str | None = None) -> None:
        partitions: Sequence[str]
        if partition is None:
            partitions = list(self._persistence_lags.keys())
        else:
            partitions = [partition]

        for partition in partitions:
            state = self._states.get(partition, None)
            if state is None:
                continue

            lag = self._persistence_lags[partition]
            if lag == 0:
                continue

            position = self._positions.get(partition, None)
            if position is None:
                event = await self._category.stream(stream=partition).latest()
                if event is not None:
                    position = event.position

            condition = (
                conditions.stream_is_empty()
                if position is None
                else conditions.position_is(position)
            )

            stored_events = await self._category.stream(
                stream=partition
            ).publish(
                events=[
                    NewEvent(name="state-changed", payload=state.serialise())
                ],
                condition=condition,
            )
            self._positions[partition] = stored_events[0].position
            self._persistence_lags[partition] = EventCount(0)

    async def load(
        self, *, partition: str = "default"
    ) -> EventConsumerState | None:
        if self._states.get(partition, None) is None:
            event = await self._category.stream(stream=partition).latest()
            if event is None:
                self._states[partition] = None
                self._positions[partition] = None
            else:
                self._states[partition] = EventConsumerState.deserialise(
                    event.payload
                )
                self._positions[partition] = event.position

        return self._states.get(partition, None)

    async def load_to_query_constraint(
        self, *, partition: str = "default"
    ) -> QueryConstraint | None:
        state = await self.load(partition=partition)
        if state is None:
            return None

        return self._converter.state_to_query_constraint(state.state)<|MERGE_RESOLUTION|>--- conflicted
+++ resolved
@@ -3,10 +3,10 @@
 from dataclasses import dataclass
 from typing import Any, Self
 
-from logicblocks.event.processing.consumers.types import (
+from .types import (
     EventConsumerStateConverter,
 )
-from logicblocks.event.sources.constraints import QueryConstraint
+from logicblocks.event.sources import constraints
 from logicblocks.event.store import EventCategory, conditions
 from logicblocks.event.types import (
     Event,
@@ -82,12 +82,8 @@
     def __init__(
         self,
         category: EventCategory,
-<<<<<<< HEAD
+        converter: EventConsumerStateConverter[E],
         persistence_interval: EventCount | None = EventCount(100),
-=======
-        converter: EventConsumerStateConverter[E],
-        persistence_interval: EventCount = EventCount(100),
->>>>>>> 8afc70c8
     ):
         self._category = category
         self._converter = converter
@@ -114,17 +110,7 @@
             partition
         ].increment()
 
-<<<<<<< HEAD
-        return EventConsumerState(
-            last_sequence_number=event.sequence_number,
-            state=state,
-        )
-=======
-        if self._persistence_lags[partition] >= self._persistence_interval:
-            await self.save(partition=partition)
-
         return EventConsumerState(combined_state)
->>>>>>> 8afc70c8
 
     async def save_if_needed(self, *, partition: str = "default") -> None:
         if (
@@ -190,7 +176,7 @@
 
     async def load_to_query_constraint(
         self, *, partition: str = "default"
-    ) -> QueryConstraint | None:
+    ) -> constraints.QueryConstraint | None:
         state = await self.load(partition=partition)
         if state is None:
             return None
